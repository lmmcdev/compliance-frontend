--- conflicted
+++ resolved
@@ -7,13 +7,10 @@
   Alert,
   Fab,
   Tooltip,
-<<<<<<< HEAD
   Dialog,
   DialogActions,
   IconButton,
   TextField,
-=======
->>>>>>> a2af48d3
 } from '@mui/material';
 import {
   Refresh as RefreshIcon,
@@ -32,12 +29,9 @@
   backgroundColor: theme.palette.grey[50],
 }));
 
-<<<<<<< HEAD
-
-
-
-=======
->>>>>>> a2af48d3
+
+
+
 const FloatingActions = styled(Box)(({ theme }) => ({
   position: 'fixed',
   bottom: theme.spacing(3),
@@ -48,13 +42,10 @@
   zIndex: theme.zIndex.speedDial,
 }));
 
-<<<<<<< HEAD
-
-
-
-
-=======
->>>>>>> a2af48d3
+
+
+
+
 interface LicensesPageContentProps {}
 
 const LicensesPageContent: React.FC<LicensesPageContentProps> = () => {
